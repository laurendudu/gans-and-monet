--- conflicted
+++ resolved
@@ -4,9 +4,5 @@
 requirements.txt
 tulip/ 
 __pycache__/
-<<<<<<< HEAD
 models
-checkpoints
-=======
-models
->>>>>>> 52d1d3c6
+checkpoints